defmodule ApiWeb.Router do
  @moduledoc false

  use ApiWeb, :router

  pipeline :api do
    plug(:accepts, ["json"])
    plug(:required_header, "x-consumer-id")
    plug(:put_user_id)
    plug(:put_client_id)
  end

  pipeline :authorize_party do
    plug(Api.Web.Plugs.AuthorizeParty)
  end

  scope "/api", Api.Web do
    pipe_through(:api)

    post("/patients/:patient_id/encounter_package", EncounterController, :create)
    post("/patients/:patient_id/episodes", EpisodeController, :create)
<<<<<<< HEAD

    scope "/" do
      pipe_through(:authorize_party)

      get("/patients/:patient_id/episodes", EpisodeController, :index)
      get("/patients/:patient_id/episodes/:id", EpisodeController, :show)
    end
=======
    get("/patients/:patient_id/episodes", EpisodeController, :index)
    get("/patients/:patient_id/episodes/:id", EpisodeController, :show)
    patch("/api/patients/:patient_id/episodes/:id", EpisodeController, :update)
>>>>>>> 75433219

    get("/jobs/:id", JobController, :show)
  end
end<|MERGE_RESOLUTION|>--- conflicted
+++ resolved
@@ -19,7 +19,6 @@
 
     post("/patients/:patient_id/encounter_package", EncounterController, :create)
     post("/patients/:patient_id/episodes", EpisodeController, :create)
-<<<<<<< HEAD
 
     scope "/" do
       pipe_through(:authorize_party)
@@ -27,11 +26,8 @@
       get("/patients/:patient_id/episodes", EpisodeController, :index)
       get("/patients/:patient_id/episodes/:id", EpisodeController, :show)
     end
-=======
-    get("/patients/:patient_id/episodes", EpisodeController, :index)
-    get("/patients/:patient_id/episodes/:id", EpisodeController, :show)
+
     patch("/api/patients/:patient_id/episodes/:id", EpisodeController, :update)
->>>>>>> 75433219
 
     get("/jobs/:id", JobController, :show)
   end
