defmodule ApiWeb.Router do
  @moduledoc false

  use ApiWeb, :router

  pipeline :api do
    plug(:accepts, ["json"])
    plug(:required_header, "x-consumer-id")
    plug(:put_user_id)
    plug(:put_client_id)
  end

  pipeline :authorize_party do
    plug(Api.Web.Plugs.AuthorizeParty)
  end

  scope "/api", Api.Web do
    pipe_through(:api)

    post("/patients/:patient_id/encounter_package", EncounterController, :create)
    post("/patients/:patient_id/episodes", EpisodeController, :create)
<<<<<<< HEAD

    scope "/" do
      pipe_through(:authorize_party)

      get("/patients/:patient_id/episodes", EpisodeController, :index)
      get("/patients/:patient_id/episodes/:id", EpisodeController, :show)
    end

    patch("/api/patients/:patient_id/episodes/:id", EpisodeController, :update)
=======
    get("/patients/:patient_id/episodes", EpisodeController, :index)
    get("/patients/:patient_id/episodes/:id", EpisodeController, :show)
    patch("/patients/:patient_id/episodes/:id", EpisodeController, :update)
>>>>>>> 499ed528

    get("/jobs/:id", JobController, :show)
  end
end<|MERGE_RESOLUTION|>--- conflicted
+++ resolved
@@ -19,7 +19,6 @@
 
     post("/patients/:patient_id/encounter_package", EncounterController, :create)
     post("/patients/:patient_id/episodes", EpisodeController, :create)
-<<<<<<< HEAD
 
     scope "/" do
       pipe_through(:authorize_party)
@@ -28,12 +27,7 @@
       get("/patients/:patient_id/episodes/:id", EpisodeController, :show)
     end
 
-    patch("/api/patients/:patient_id/episodes/:id", EpisodeController, :update)
-=======
-    get("/patients/:patient_id/episodes", EpisodeController, :index)
-    get("/patients/:patient_id/episodes/:id", EpisodeController, :show)
     patch("/patients/:patient_id/episodes/:id", EpisodeController, :update)
->>>>>>> 499ed528
 
     get("/jobs/:id", JobController, :show)
   end
